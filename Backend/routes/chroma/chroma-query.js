--- conflicted
+++ resolved
@@ -256,7 +256,6 @@
             offset
         });
 
-<<<<<<< HEAD
         // Format response - extract IPv4 and nameserver from document
         const allDomains = results.ids
             .map((id, idx) => {
@@ -306,14 +305,6 @@
         const domains = allDomains
             .slice(offset, offset + limit)
             .map(({ first_seen_timestamp, ...domain }) => domain);
-=======
-        // Format response with parsed JSON fields
-        const domains = results.ids.map((id, idx) => ({
-            id: id,
-            metadata: parseMetadataJsonFields(results.metadatas[idx]),
-            document: results.documents[idx]
-        }));
->>>>>>> 7908725e
 
         res.json({
             success: true,
