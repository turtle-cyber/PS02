const express = require('express');
const { Kafka } = require('kafkajs');
const winston = require('winston');
const cors = require('cors');
const helmet = require('helmet');
const rateLimit = require('express-rate-limit');
const path = require('path');
const { URL } = require('url');
const { getCseName } = require('./utils/cse_list');

const urlDetectionRouter = require('./routes/urlDetection/url-detection');
const monitoringStatsRouter = require('./routes/monitoring/monitoring-stats');
const dnstwistStatsRouter = require('./routes/dnstwist/dnstwist-stats');
const fcrawlerStatsRouter = require('./routes/featureCrawler/fcrawler-stats');
const artifactsRouter = require('./routes/artifacts/artifacts');
const chromaQueryRouter = require('./routes/chroma/chroma-query');
const urlInsightsRouter = require('./routes/dashboard/url-insights');
const originatingCountriesRouter = require('./routes/dashboard/originating-countries');
const urlWatchRouter = require('./routes/dashboard/url-watch');
const parkedInsightsRouter = require('./routes/dashboard/parked-insights');
const overviewRouter = require('./routes/dashboard/overview');
const domainStatsRouter = require('./routes/dashboard/domain-stats');
const threatLandscapeRouter = require('./routes/dashboard/threat-landscape');

// Live Monitoring Routes
const liveUrlScanRouter = require('./routes/liveMonitoring/live-url-scan');
const currentScanRouter = require('./routes/liveMonitoring/current-scan');
const taggingDistributionRouter = require('./routes/liveMonitoring/tagging-distribution');
const uniqueDomainCountRouter = require('./routes/liveMonitoring/unique-domain-count');
const urlProcessesRouter = require('./routes/liveMonitoring/url-processes');

// ============================================
// Configuration
// ============================================
const PORT = process.env.PORT || 3000;
const KAFKA_BROKERS = (process.env.KAFKA_BROKERS || 'localhost:9092').split(',');
const KAFKA_TOPIC = process.env.KAFKA_TOPIC || 'raw.hosts';

// ============================================
// Logger Setup
// ============================================
const logger = winston.createLogger({
    level: process.env.LOG_LEVEL || 'info',
    format: winston.format.combine(
        winston.format.timestamp(),
        winston.format.json()
    ),
    transports: [
        new winston.transports.Console({
            format: winston.format.combine(
                winston.format.colorize(),
                winston.format.printf(({ timestamp, level, message, ...meta }) => {
                    return `${timestamp} [${level}] ${message} ${Object.keys(meta).length ? JSON.stringify(meta) : ''}`;
                })
            )
        })
    ]
});

logger.info('🚀 Starting Phishing Detection Frontend API');
logger.info(`📋 Configuration: PORT=${PORT}, KAFKA_BROKERS=${KAFKA_BROKERS.join(',')}, KAFKA_TOPIC=${KAFKA_TOPIC}`);

// ============================================
// Kafka Setup
// ============================================
const kafka = new Kafka({
    clientId: 'frontend-api',
    brokers: KAFKA_BROKERS,
    retry: {
        initialRetryTime: 100,
        retries: 8
    }
});

const producer = kafka.producer();
let producerReady = false;

// In-memory job tracking (for bulk submissions)
const bulkJobs = new Map(); // jobId -> { status, total, completed, errors, startTime, ... }

// Initialize Kafka producer
(async () => {
    try {
        logger.info('🔌 Connecting to Kafka...');
        await producer.connect();
        producerReady = true;
        logger.info('✅ Kafka producer connected successfully');
    } catch (error) {
        logger.error('❌ Failed to connect Kafka producer', { error: error.message });
        process.exit(1);
    }
})();

// Graceful shutdown
process.on('SIGTERM', async () => {
    logger.info('🛑 SIGTERM received, shutting down gracefully');
    await producer.disconnect();
    process.exit(0);
});

// ============================================
// Express App Setup
// ============================================
const app = express();

// Security middleware
app.use(helmet({
    contentSecurityPolicy: false  // Allow inline styles for simple HTML
}));
app.use(cors());
<<<<<<< HEAD
app.use(express.json({limit:'300mb'}));
=======
app.use(express.json({limit:'100mb'}));
>>>>>>> 5b16cd0c
app.use(express.urlencoded({ extended: true }));

// Rate limiting
const limiter = rateLimit({
    windowMs: 15 * 60 * 1000, // 15 minutes
    max: 100, // Limit each IP to 100 requests per windowMs
    message: 'Too many requests from this IP, please try again later.'
});
app.use('/api/', limiter);

// Request logging middleware
app.use((req, res, next) => {
    logger.info('📥 Incoming request', {
        method: req.method,
        path: req.path,
        ip: req.ip,
        userAgent: req.get('user-agent')
    });
    next();
});

// ============================================
// Helper Functions
// ============================================

/**
 * Extract domain from URL or return as-is if already a domain
 */
function extractDomain(input) {
    try {
        if (input.startsWith('http://') || input.startsWith('https://')) {
            const parsed = new URL(input);
            return parsed.hostname;
        }
        // Already a domain
        return input.toLowerCase().trim();
    } catch (error) {
        // If parsing fails, return cleaned input
        return input.toLowerCase().trim();
    }
}

/**
 * Validate domain format
 */
function isValidDomain(domain) {
    // Basic domain validation regex
    const domainRegex = /^([a-zA-Z0-9]([a-zA-Z0-9\-]{0,61}[a-zA-Z0-9])?\.)+[a-zA-Z]{2,}$/;
    return domainRegex.test(domain);
}

// ============================================
// API Routes
// ============================================

app.use('/api', urlDetectionRouter);
app.use('/api', monitoringStatsRouter);
app.use('/api', dnstwistStatsRouter);
app.use('/api', fcrawlerStatsRouter);
app.use('/api', artifactsRouter);
app.use('/api/chroma', chromaQueryRouter);
app.use('/api', urlInsightsRouter);
app.use('/api', originatingCountriesRouter);
app.use('/api', urlWatchRouter);
app.use('/api', parkedInsightsRouter);
app.use('/api', overviewRouter);
app.use('/api', domainStatsRouter);
app.use('/api', threatLandscapeRouter);

// Live Monitoring Routes
app.use('/api', liveUrlScanRouter);
app.use('/api', currentScanRouter);
app.use('/api', taggingDistributionRouter);
app.use('/api', uniqueDomainCountRouter);
app.use('/api', urlProcessesRouter);

/**
 * Health check endpoint
 */
app.get('/health', (req, res) => {
    const health = {
        status: producerReady ? 'healthy' : 'unhealthy',
        timestamp: new Date().toISOString(),
        uptime: process.uptime(),
        kafka: {
            connected: producerReady,
            brokers: KAFKA_BROKERS,
            topic: KAFKA_TOPIC
        }
    };

    logger.debug('🏥 Health check', health);
    res.json(health);
});

/**
 * Submit URL/domain for analysis
 */
app.post('/api/submit', async (req, res) => {
    const startTime = Date.now();
    const { url, domain, cse_id, notes, use_full_pipeline } = req.body;
    const inputUrl = url || domain;
    const useFullPipeline = use_full_pipeline === true || use_full_pipeline === 'true';

    logger.info('🎯 New submission request', {
        input: inputUrl,
        cse_id: getCseName(inputUrl),
        notes: notes,
        use_full_pipeline: useFullPipeline,
        ip: req.ip
    });

    // Validation
    if (!inputUrl) {
        logger.warn('⚠️ Submission rejected: Missing URL/domain', { ip: req.ip });
        return res.status(400).json({
            success: false,
            error: 'Missing required field: url or domain'
        });
    }

    if (!producerReady) {
        logger.error('❌ Submission rejected: Kafka not ready', { input: inputUrl });
        return res.status(503).json({
            success: false,
            error: 'Service temporarily unavailable. Kafka not connected.'
        });
    }

    try {
        // Extract domain from URL
        const extractedDomain = extractDomain(inputUrl);
        logger.info('🔍 Extracted domain', {
            input: inputUrl,
            extracted: extractedDomain
        });

        // Validate domain
        if (!isValidDomain(extractedDomain)) {
            logger.warn('⚠️ Submission rejected: Invalid domain format', {
                input: inputUrl,
                extracted: extractedDomain
            });
            return res.status(400).json({
                success: false,
                error: 'Invalid domain format',
                domain: extractedDomain
            });
        }

        // Determine CSE name for this URL
        const determinedCseName = getCseName(inputUrl);
        // Use determined CSE name, or fall back to request-level cse_id if not found
        const finalCseId = determinedCseName !== 'Unknown' ? determinedCseName : (cse_id || 'Unknown');

        // Determine target topic and message format based on pipeline choice
        let targetTopic;
        let message;
        let pipelineDescription;
        let estimatedTime;

        if (useFullPipeline) {
            // Full pipeline: DUAL SUBMISSION
            // 1. Submit to raw.hosts for DNSTwist variant generation
            // 2. ALSO submit to domains.candidates to ensure original gets full feature extraction
            targetTopic = 'raw.hosts';
            message = {
                fqdn: extractedDomain,
                source: 'frontend_api',
                timestamp: Math.floor(Date.now() / 1000),
                cse_id: finalCseId,
                notes: notes,
                original_input: inputUrl,
                submitter_ip: req.ip,
                is_original_seed: true  // Mark as original seed for ChromaDB routing
            };
            pipelineDescription = 'full (includes DNSTwist variant generation)';
            estimatedTime = '3-5 minutes';
        } else {
            // Direct pipeline: domains.candidates → DNS Collector → ...
            targetTopic = 'domains.candidates';
            message = {
                fqdn: extractedDomain,
                canonical_fqdn: extractedDomain,
                registrable: extractedDomain,
                seed_registrable: extractedDomain,  // For tracking: no variants in direct flow
                source: 'frontend_api_direct',
                timestamp: Math.floor(Date.now() / 1000),
                cse_id: finalCseId,
                notes: notes,
                original_input: inputUrl,
                submitter_ip: req.ip
            };
            pipelineDescription = 'direct (skips DNSTwist/CT-Watcher)';
            estimatedTime = '2-3 minutes';
        }

        // Submit to Kafka with chosen topic and message
        logger.info('📤 Submitting to Kafka', {
            topic: targetTopic,
            domain: extractedDomain,
            pipeline: pipelineDescription,
            message: message
        });

        const result = await producer.send({
            topic: targetTopic,
            messages: [
                {
                    key: extractedDomain,
                    value: JSON.stringify(message),
                    timestamp: Date.now().toString()
                }
            ]
        });

        logger.info('✅ Successfully submitted to Kafka', {
            domain: extractedDomain,
            topic: targetTopic,
            partition: result[0].partition,
            offset: result[0].offset,
            pipeline: pipelineDescription
        });

        // DUAL SUBMISSION REMOVED: DNSTwist runner already emits original seed to crawl queue
        // for feature extraction, so this dual submission causes the bug where lookalike URLs
        // appear in BOTH lookalike table AND URL reports table.
        // The DNSTwist runner emits original seeds to phish.urls.crawl topic (see runner_continuous.py:342)
        // which ensures full feature extraction without duplicating in domains collection.
        /*
        if (useFullPipeline) {
            const directMessage = {
                fqdn: extractedDomain,
                canonical_fqdn: extractedDomain,
                registrable: extractedDomain,
                src: "frontend_api",
                observed_at: Math.floor(Date.now() / 1000),
                cse_id: cse_id,
                notes: notes,
                original_input: inputUrl,
                submitter_ip: req.ip,
                is_original_seed: true,  // Mark as original seed
                reasons: ["user_submission"]
            };

            await producer.send({
                topic: 'domains.candidates',
                messages: [
                    {
                        key: extractedDomain,
                        value: JSON.stringify(directMessage),
                        timestamp: Date.now().toString()
                    }
                ]
            });

            logger.info('✅ Also submitted original to direct pipeline', {
                domain: extractedDomain,
                topic: 'domains.candidates',
                reason: 'ensure_full_feature_extraction'
            });
        }
        */

        const duration = Date.now() - startTime;

        logger.info('🎉 Submission successful', {
            domain: extractedDomain,
            duration_ms: duration,
            kafka_topic: targetTopic,
            kafka_partition: result[0].partition,
            kafka_offset: result[0].offset
        });

        res.json({
            success: true,
            message: 'Domain submitted successfully for analysis',
            domain: extractedDomain,
            original_input: inputUrl,
            kafka_topic: targetTopic,
            kafka_partition: result[0].partition,
            kafka_offset: result[0].offset,
            estimated_processing_time: estimatedTime,
            pipeline: pipelineDescription,
            timestamp: new Date().toISOString()
        });

    } catch (error) {
        const duration = Date.now() - startTime;
        logger.error('💥 Submission failed', {
            input: inputUrl,
            error: error.message,
            duration_ms: duration,
            stack: error.stack
        });

        res.status(500).json({
            success: false,
            error: 'Failed to submit domain for analysis',
            details: error.message
        });
    }
});

/**
 * Submit multiple URLs/domains for analysis (bulk submission)
 */
app.post('/api/submit-bulk', async (req, res) => {
    const startTime = Date.now();
    const { urls, use_full_pipeline, cse_id, notes } = req.body;
    const useFullPipeline = use_full_pipeline === true || use_full_pipeline === 'true';
    const jobId = `bulk_${Date.now()}_${Math.random().toString(36).substr(2, 9)}`;

    logger.info('📦 Bulk submission request', {
        job_id: jobId,
        url_count: Array.isArray(urls) ? urls.length : 0,
        use_full_pipeline: useFullPipeline,
        cse_id: cse_id,
        ip: req.ip
    });

    // Validation
    if (!Array.isArray(urls) || urls.length === 0) {
        logger.warn('⚠️ Bulk submission rejected: Invalid URLs array', { ip: req.ip });
        return res.status(400).json({
            success: false,
            error: 'urls must be a non-empty array'
        });
    }

    // Limit batch size
    const MAX_BATCH_SIZE = 1000000;
    if (urls.length > MAX_BATCH_SIZE) {
        logger.warn('⚠️ Bulk submission rejected: Batch too large', {
            count: urls.length,
            max: MAX_BATCH_SIZE
        });
        return res.status(400).json({
            success: false,
            error: `Batch size exceeds maximum limit. Provided: ${urls.length} URLs, Maximum allowed: ${MAX_BATCH_SIZE} URLs`,
            count: urls.length,
            max: MAX_BATCH_SIZE
        });
    }

    if (!producerReady) {
        logger.error('❌ Bulk submission rejected: Kafka not ready');
        return res.status(503).json({
            success: false,
            error: 'Service temporarily unavailable. Kafka not connected.'
        });
    }

    // Determine target topic and pipeline description
    let targetTopic;
    let pipelineDescription;
    let estimatedTimePerUrl;

    if (useFullPipeline) {
        targetTopic = 'raw.hosts';
        pipelineDescription = 'full (includes DNSTwist variant generation)';
        estimatedTimePerUrl = '3-5 minutes';
    } else {
        targetTopic = 'domains.candidates';
        pipelineDescription = 'direct (skips DNSTwist/CT-Watcher)';
        estimatedTimePerUrl = '2-3 minutes';
    }

    // Initialize job tracking
    bulkJobs.set(jobId, {
        status: 'processing',
        total: urls.length,
        completed: 0,
        successful: 0,
        failed: 0,
        startTime: new Date().toISOString(),
        pipeline: pipelineDescription,
        topic: targetTopic
    });

    // Process all URLs
    const results = [];
    const errors = [];
    let successCount = 0;

    try {
        for (let i = 0; i < urls.length; i++) {
            const inputUrl = urls[i];

            try {
                // Extract and validate domain
                const extractedDomain = extractDomain(inputUrl);

                if (!isValidDomain(extractedDomain)) {
                    errors.push({
                        index: i,
                        url: inputUrl,
                        error: 'Invalid domain format',
                        domain: extractedDomain
                    });
                    continue;
                }

                // Determine CSE name for this specific URL
                const determinedCseName = getCseName(inputUrl);
                // Use determined CSE name, or fall back to request-level cse_id if not found
                const finalCseId = determinedCseName !== 'Unknown' ? determinedCseName : (cse_id || 'Unknown');

                // Create message based on pipeline choice
                let message;
                if (useFullPipeline) {
                    message = {
                        fqdn: extractedDomain,
                        source: 'frontend_api_bulk',
                        timestamp: Math.floor(Date.now() / 1000),
                        cse_id: finalCseId,
                        notes: notes,
                        original_input: inputUrl,
                        submitter_ip: req.ip,
                        bulk_batch_index: i,
                        is_original_seed: true  // Mark as original seed for ChromaDB routing
                    };
                } else {
                    message = {
                        fqdn: extractedDomain,
                        canonical_fqdn: extractedDomain,
                        registrable: extractedDomain,
                        seed_registrable: extractedDomain,  // For tracking: no variants in direct flow
                        source: 'frontend_api_bulk_direct',
                        timestamp: Math.floor(Date.now() / 1000),
                        cse_id: finalCseId,
                        notes: notes,
                        original_input: inputUrl,
                        submitter_ip: req.ip,
                        bulk_batch_index: i
                    };
                }

                // Send to Kafka
                const result = await producer.send({
                    topic: targetTopic,
                    messages: [
                        {
                            key: extractedDomain,
                            value: JSON.stringify(message),
                            timestamp: Date.now().toString()
                        }
                    ]
                });

                results.push({
                    index: i,
                    url: inputUrl,
                    domain: extractedDomain,
                    status: 'queued',
                    partition: result[0].partition,
                    offset: result[0].offset
                });

                successCount++;

                // Update job progress
                const job = bulkJobs.get(jobId);
                if (job) {
                    job.completed = i + 1;
                    job.successful = successCount;
                }

                // Log progress every 100 URLs
                if ((i + 1) % 100 === 0) {
                    logger.info(`📦 Bulk progress: ${i + 1}/${urls.length} URLs queued`);
                }

            } catch (error) {
                logger.error('❌ Failed to process URL in bulk', {
                    index: i,
                    url: inputUrl,
                    error: error.message
                });
                errors.push({
                    index: i,
                    url: inputUrl,
                    error: error.message
                });
            }
        }

        const duration = Date.now() - startTime;

        logger.info('🎉 Bulk submission completed', {
            total: urls.length,
            success: successCount,
            failed: errors.length,
            duration_ms: duration,
            kafka_topic: targetTopic,
            pipeline: pipelineDescription
        });

        // Estimate total processing time
        const avgMinutes = useFullPipeline ? 4 : 2.5; // Average of range
        const totalEstimatedMinutes = Math.ceil(successCount * avgMinutes);
        const estimatedCompletion = new Date(Date.now() + totalEstimatedMinutes * 60 * 1000).toISOString();

        // Mark job as completed
        const job = bulkJobs.get(jobId);
        if (job) {
            job.status = 'completed';
            job.endTime = new Date().toISOString();
            job.failed = errors.length;
        }

        res.json({
            success: true,
            job_id: jobId,
            message: 'Bulk submission completed',
            summary: {
                total_submitted: urls.length,
                successfully_queued: successCount,
                failed: errors.length,
                kafka_topic: targetTopic,
                pipeline: pipelineDescription
            },
            timing: {
                submission_time_ms: duration,
                estimated_time_per_url: estimatedTimePerUrl,
                estimated_total_minutes: totalEstimatedMinutes,
                estimated_completion: estimatedCompletion
            },
            results: results,
            errors: errors.length > 0 ? errors : undefined,
            timestamp: new Date().toISOString()
        });

    } catch (error) {
        const duration = Date.now() - startTime;
        logger.error('💥 Bulk submission failed critically', {
            total_urls: urls.length,
            processed: successCount,
            error: error.message,
            duration_ms: duration,
            stack: error.stack
        });

        res.status(500).json({
            success: false,
            error: 'Bulk submission failed',
            details: error.message,
            processed: successCount,
            total: urls.length
        });
    }
});

/**
 * Get bulk job status
 */
app.get('/api/job/:jobId', (req, res) => {
    const { jobId } = req.params;

    const job = bulkJobs.get(jobId);

    if (!job) {
        return res.status(404).json({
            success: false,
            error: 'Job not found',
            job_id: jobId
        });
    }

    const progress = job.total > 0 ? Math.round((job.completed / job.total) * 100) : 0;

    res.json({
        success: true,
        job_id: jobId,
        status: job.status,
        progress: {
            total: job.total,
            completed: job.completed,
            successful: job.successful,
            failed: job.failed,
            percentage: progress
        },
        timing: {
            start_time: job.startTime,
            end_time: job.endTime || null
        },
        pipeline: {
            mode: job.pipeline,
            topic: job.topic
        }
    });
});

/**
 * Get submission statistics
 */
app.get('/api/stats', (req, res) => {
    const stats = {
        uptime_seconds: Math.floor(process.uptime()),
        kafka_connected: producerReady,
        kafka_topic: KAFKA_TOPIC,
        timestamp: new Date().toISOString()
    };

    logger.debug('📊 Stats request', stats);
    res.json(stats);
});

// ============================================
// Serve Static Frontend
// ============================================
app.use(express.static(path.join(__dirname, 'public')));

app.get('/', (req, res) => {
    res.sendFile(path.join(__dirname, 'public', 'index.html'));
});

// ============================================
// Error Handler
// ============================================
app.use((err, req, res, next) => {
    logger.error('💥 Unhandled error', {
        error: err.message,
        stack: err.stack,
        path: req.path
    });

    res.status(500).json({
        success: false,
        error: 'Internal server error'
    });
});

// ============================================
// Start Server
// ============================================
app.listen(PORT, '0.0.0.0', () => {
    logger.info(`✅ Server listening on port ${PORT}`);
    logger.info(`🌐 Access the frontend at http://localhost:${PORT}`);
    logger.info(`📡 API endpoint: http://localhost:${PORT}/api/submit`);
});<|MERGE_RESOLUTION|>--- conflicted
+++ resolved
@@ -108,11 +108,7 @@
     contentSecurityPolicy: false  // Allow inline styles for simple HTML
 }));
 app.use(cors());
-<<<<<<< HEAD
-app.use(express.json({limit:'300mb'}));
-=======
 app.use(express.json({limit:'100mb'}));
->>>>>>> 5b16cd0c
 app.use(express.urlencoded({ extended: true }));
 
 // Rate limiting
