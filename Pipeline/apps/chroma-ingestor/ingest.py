--- conflicted
+++ resolved
@@ -565,7 +565,6 @@
         keep["a_count"] = len(r["dns"].get("A",[]) or [])
         keep["mx_count"] = len(r["dns"].get("MX",[]) or [])
         keep["ns_count"] = len(r["dns"].get("NS",[]) or [])
-<<<<<<< HEAD
     if "geoip" in r:
         geo = r["geoip"]
         keep["country"] = geo.get("country")
@@ -582,13 +581,6 @@
     elif "geoip" in r and r["geoip"].get("asn"):
         keep["asn"] = r["geoip"].get("asn")
     if "whois" in r:
-=======
-
-    # Store full WHOIS record
-    if "whois" in r and isinstance(r["whois"], dict):
-        keep["whois"] = json.dumps(r["whois"])
-        # Also keep key fields for filtering
->>>>>>> 7908725e
         whois = r["whois"]
         keep["registrar"] = whois.get("registrar")
         if "domain_age_days" in whois:
